# coding: utf-8
lib = File.expand_path('../lib', __FILE__)
$LOAD_PATH.unshift(lib) unless $LOAD_PATH.include?(lib)
require 'webpush/version'

Gem::Specification.new do |spec|
  spec.name          = "webpush"
  spec.version       = Webpush::VERSION
  spec.authors       = ["zaru@sakuraba"]
  spec.email         = ["zarutofu@gmail.com"]

  spec.summary       = %q{Encryption Utilities for Web Push payload. }
  spec.homepage      = "https://github.com/zaru/webpush"

  spec.files         = `git ls-files -z`.split("\x0").reject { |f| f.match(%r{^(test|spec|features)/}) }
  spec.bindir        = "exe"
  spec.executables   = spec.files.grep(%r{^exe/}) { |f| File.basename(f) }
  spec.require_paths = ["lib"]

  spec.add_dependency "hkdf", "~> 0.2"

  spec.add_development_dependency "bundler", "~> 1.11"
  spec.add_development_dependency 'pry'
  spec.add_development_dependency "rake", "~> 10.0"
  spec.add_development_dependency "rspec", "~> 3.0"
<<<<<<< HEAD
  spec.add_development_dependency "webmock", "~> 1.24"
=======
  spec.add_development_dependency "ece", "~> 0.2"
>>>>>>> 20dfb097
end<|MERGE_RESOLUTION|>--- conflicted
+++ resolved
@@ -23,9 +23,6 @@
   spec.add_development_dependency 'pry'
   spec.add_development_dependency "rake", "~> 10.0"
   spec.add_development_dependency "rspec", "~> 3.0"
-<<<<<<< HEAD
   spec.add_development_dependency "webmock", "~> 1.24"
-=======
   spec.add_development_dependency "ece", "~> 0.2"
->>>>>>> 20dfb097
 end